// @ts-check
const lightCodeTheme = require('prism-react-renderer/themes/github');
const darkCodeTheme = require('prism-react-renderer/themes/dracula');

module.exports = {
  title: 'Avail Docs',
  tagline: 'The official documentation hub for the Avail Project.',
  url: 'https://docs.availproject.org/',
  baseUrl: '/',
  favicon: '/img/favicon.ico',
  organizationName: 'availproject',
  projectName: 'availproject.github.io',
  trailingSlash: true,
  scripts: [
    {
      src: 'https://plausible.io/js/plausible.js',
      async: true,
      defer: true,
      'data-domain': 'availproject.github.io',
    },
  ],
  customFields: {
    description: 'Build your next blockchain solution using Avail.',
  },
  i18n: {
    defaultLocale: 'en',
    locales: ['en'],
    path: 'i18n',
    localeConfigs: {
      en: {
        label: 'English',
        direction: 'ltr',
        htmlLang: 'en-US',
        calendar: 'gregory',
        path: 'en',
      },
    },
  },
  plugins: [
    [
      '@docusaurus/plugin-client-redirects',
      {
        redirects: [
          {
            to: '/',
            from: ['/en/latest', '/en/'],
          },
          {
            to: '/build/quickstart',
            from: '/join-the-network/networks',
          },
          // Getting started
          {
            to: '/about/explorer',
            from: '/using-avail/getting-started/avail-explorer',
          },
          {
            to: '/about/accounts',
            from: '/using-avail/getting-started/managing-accounts',
          },
          {
            to: '/about/faucet',
            from: '/using-avail/getting-started/testnet-faucet',
          },
          {
            to: '/api/light-client/avail-light-client-overview/',
            from: '/using-avail/core-sdks-and-apis/avail-light-client-overview',
          },
          {
            to: '/api/light-client/embedding-the-light-client/',
            from: '/using-avail/core-sdks-and-apis/embedding-the-light-client',
          },
          // Node guides
          {
            to: '/operate/node-types/',
            from: '/join-the-network/node-types',
          },
          {
            to: '/operate/node/light-client/',
            from: '/join-the-network/run-avail/light-client-setup',
          },
          {
            to: '/operate/node/binaries',
            from: '/join-the-network/run-avail/full-node-setup',
          },
          {
            to: '/operate/validator/binaries/',
            from: '/join-the-network/run-avail/node-setup',
          },
          {
            to: '/operate/node/binaries',
            from: '/join-the-network/run-avail/other-nodes/avail-archive-node',
          },
          {
            to: '/operate/node/rpc',
            from: '/join-the-network/run-avail/other-nodes/avail-rpc-node',
          },
          {
            to: '/operate/validator/backup',
            from: '/join-the-network/run-avail/validator-ops/avail-backup-node',
          },
          {
            to: '/operate/validator/upgrade',
            from: '/join-the-network/run-avail/validator-ops/avail-upgrade-node',
          },
          {
            to: '/operate/validator/monitor',
            from: '/join-the-network/run-avail/validator-ops/avail-monitoring-node',
          },
        ],
      },
    ],
  ],
  onBrokenLinks: 'log',
  themeConfig: {
    metadata: [
      {
        name: 'description',
        content:
          'Welcome to the Avail Project Documentation, the official documentation for Avail.',
      },
    ],
    colorMode: {
      defaultMode: 'light',
      disableSwitch: true,
      respectPrefersColorScheme: false,
    },

    footer: {
      style: 'dark',
      links: [
        {
          title: 'Data Availability Resources',
          items: [
            {
              href: 'https://blog.availproject.org/the-data-availability-problem/',
              label: 'The Data Availability Problem',
            },
            {
              href: 'https://blog.availproject.org/introducing-avail-by-a-robust-general-purpose-scalable-data-availability-layer/',
              label: 'What is Avail?',
            },
            {
              href: 'https://blog.availproject.org/data-attestation-bridge/',
              label: 'Data Attestation Bridge',
            },
            {
              href: 'https://blog.availproject.org/abilitytoscalepart3/',
              label: 'Ability to Scale',
            },
            {
              href: 'https://github.com/availproject/data-availability/blob/master/reference%20document/Data%20Availability%20-%20Reference%20Document.pdf',
              label: 'Reference Document',
            },
          ],
        },
        {
          title: 'Node Repositories',
          items: [
            {
              href: 'https://github.com/availproject/avail-light',
              label: 'Light Client',
            },
            {
              href: 'https://github.com/availproject/avail',
              label: 'Full Node',
            },
            {
              href: 'https://github.com/availproject/avail-light-bootstrap',
              label: 'Bootstrap Node',
            },
            {
              href: 'https://github.com/availproject/avail-light-relay',
              label: 'Relay Node',
            },
          ],
        },
        {
          title: 'Network Guides',
          items: [
            {
              href: '/operate/node-types/',
              label: 'Node Guide',
            },
            {
              href: '/category/become-a-validator/',
              label: 'Validator Guide',
            },
          ],
        },
        {
          title: 'Community',
          items: [
            {
              href: 'https://discord.com/invite/y6fHnxZQX8',
              label: 'Discord',
            },
            {
              href: 'https://twitter.com/AvailProject',
              label: 'Twitter',
            },
            {
              href: 'https://github.com/availproject',
              label: 'GitHub',
            },
            {
              href: 'https://www.linkedin.com/company/availproject/',
              label: 'LinkedIn',
            },
          ],
        },
        {
          title: 'Company',
          items: [
            {
              label: 'About Us',
              href: 'https://www.availproject.org/ecosystem',
            },
            {
              label: 'Blog',
              href: 'https://blog.availproject.org/',
            },
            {
              label: 'Careers',
              href: 'https://wellfound.com/company/avail-6/jobs',
            },
          ],
        },
      ],
    },
    image: 'img/avail-logo.png',
    prism: {
      theme: require('prism-react-renderer/themes/github'),
      darkTheme: require('prism-react-renderer/themes/dracula'),
      defaultLanguage: 'javascript',
      additionalLanguages: ['solidity'],
    },
    algolia: {
      indexName: 'availprojectio',
      appId: 'SRNYX3PD60',
      apiKey: 'fe996ed80af806d818acfbc4bab16ddf',
      contextualSearch: true,
      algoliaOptions: {
        attributesToSnippet: ['content:20'],
      },
    },
    navbar: {
      hideOnScroll: true,
      logo: {
        alt: 'Avail logo',
        src: 'img/avail-logo.png',
        srcDark: 'img/avail-logo.png',
        href: '/',
<<<<<<< HEAD
        target: "_self",
=======
        target: '_self',
>>>>>>> 86ec9e38
      },
      items: [
        {
          label: 'Docs',
          position: 'left',
          items: [
            {
              href: '/about/introduction/',
              label: 'What is Avail',
              target: '_self',
              rel: null,
            },
            {
              href: '/category/get-started/',
              label: 'Get Started',
              target: '_self',
              rel: null,
            },
            {
              href: '/category/system-design/',
              label: 'System Design',
              target: '_self',
              rel: null,
            },
            {
              href: '/category/run-a-node/',
              label: 'Run a Node',
              target: '_self',
              rel: null,
            },
            {
              href: '/category/become-a-validator/',
              label: 'Become a Validator',
              target: '_self',
              rel: null,
            },
          ],
        },
        /*
        {
          href: "/node/node-types/",
          position: 'left',
          label: 'Run a Node',
        },
        {
          href: "/validators/node/binaries/",
          position: 'left',
          label: 'Maintainer Handbook',
        },
        {
          href: "/api/quickstart/",
          position: 'left',
          label: 'API Reference',
        },
        */
        {
          href: 'https://blog.availproject.org/',
          position: 'left',
          label: 'Blog',
        },
        {
          href: 'https://github.com/availproject/avail',
          position: 'right',
          className: 'header-github-link',
          'aria-label': 'GitHub repository',
        },
        {
          href: 'https://twitter.com/AvailProject',
          position: 'right',
          className: 'header-twitter-link',
        },
        {
          href: 'https://discord.com/invite/y6fHnxZQX8',
          position: 'right',
          className: 'header-discord-link',
        },
      ],
    },
  },
  stylesheets: [
    {
      href: 'https://cdn.jsdelivr.net/npm/katex@0.13.11/dist/katex.min.css',
      type: 'text/css',
      integrity:
<<<<<<< HEAD
          "sha384-Um5gpz1odJg5Z4HAmzPtgZKdTBHZdw8S29IecapCSB31ligYPhHQZMIlWLYQGVoc",
      crossorigin: "anonymous",
=======
        'sha384-Um5gpz1odJg5Z4HAmzPtgZKdTBHZdw8S29IecapCSB31ligYPhHQZMIlWLYQGVoc',
      crossorigin: 'anonymous',
>>>>>>> 86ec9e38
    },
  ],
  presets: [
    [
      '@docusaurus/preset-classic',
      {
        docs: {
          routeBasePath: '/',
          sidebarPath: require.resolve('./sidebars.js'),
          editUrl:
            'https://github.com/availproject/availproject.github.io/tree/main',
          path: 'docs',
          showLastUpdateAuthor: true,
          showLastUpdateTime: true,
        },
        theme: {
          customCss: require.resolve('./src/css/custom.css'),
        },
      },
    ],
  ],
};<|MERGE_RESOLUTION|>--- conflicted
+++ resolved
@@ -251,11 +251,7 @@
         src: 'img/avail-logo.png',
         srcDark: 'img/avail-logo.png',
         href: '/',
-<<<<<<< HEAD
-        target: "_self",
-=======
         target: '_self',
->>>>>>> 86ec9e38
       },
       items: [
         {
@@ -340,13 +336,8 @@
       href: 'https://cdn.jsdelivr.net/npm/katex@0.13.11/dist/katex.min.css',
       type: 'text/css',
       integrity:
-<<<<<<< HEAD
-          "sha384-Um5gpz1odJg5Z4HAmzPtgZKdTBHZdw8S29IecapCSB31ligYPhHQZMIlWLYQGVoc",
-      crossorigin: "anonymous",
-=======
         'sha384-Um5gpz1odJg5Z4HAmzPtgZKdTBHZdw8S29IecapCSB31ligYPhHQZMIlWLYQGVoc',
       crossorigin: 'anonymous',
->>>>>>> 86ec9e38
     },
   ],
   presets: [
