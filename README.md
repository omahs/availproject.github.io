--- conflicted
+++ resolved
@@ -167,8 +167,6 @@
 <!-- ALL-CONTRIBUTORS-LIST:END -->
 
 ## License
-
-<<<<<<< HEAD
 The Avail Project Developer Documentation is licensed under the [MIT License](LICENSE) free software license.
 
 ## Contributors ✨
@@ -192,6 +190,3 @@
 <!-- ALL-CONTRIBUTORS-LIST:END -->
 
 This project follows the [all-contributors](https://github.com/all-contributors/all-contributors) specification. Contributions of any kind welcome!
-=======
-The Avail Project Developer Documentation is licensed under the [MIT License](./LICENSE-MIT) free software license.
->>>>>>> 7c7883b7
