--- conflicted
+++ resolved
@@ -106,13 +106,8 @@
         'about/introduction/validiums',
       ],
     },
-<<<<<<< HEAD
-    {
-      type: "doc",
-      id: "glossary",
-    },
-=======
+    'explorations',
+    'glossary',
     'faqs',
->>>>>>> 34a9ce1b
   ],
 };