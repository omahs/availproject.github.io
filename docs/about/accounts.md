--- conflicted
+++ resolved
@@ -2,11 +2,6 @@
 id: managing-accounts
 title: How to Create and Manage an Avail Account
 sidebar_label: Create an Account
-<<<<<<< HEAD
-sidebar_position: 3
-=======
-sidebar_position: 2
->>>>>>> 7e9dc4b4
 description: Comprehensive guide on creating and managing Avail accounts.
 keywords:
   - docs
