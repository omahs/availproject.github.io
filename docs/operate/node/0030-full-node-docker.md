--- conflicted
+++ resolved
@@ -26,19 +26,7 @@
 
 ## Step 1: Launch Your Avail Node
 
-<<<<<<< HEAD
-First, you'll need to download the `kate-chainspec.raw.json` Chainspec configuration file.
-
-```bash
-curl -L -o /mnt/avail/config/kate-chainspec.raw.json https://raw.githubusercontent.com/availproject/avail/v1.7.1/misc/genesis/testnet.kate.chain.spec.raw.json
-```
-
-## Step 2: Launch Your Avail Node
-
-With the Chainspec configuration securely downloaded, you're now ready to launch your Avail node. To do so, navigate to the `/mnt/avail` directory and execute the following Docker command:
-=======
 To launch your Avail node, navigate to the `/mnt/avail` directory and execute the following Docker command:
->>>>>>> 44650eef
 
 ```bash
 cd /mnt/avail
