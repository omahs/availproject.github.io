---
id: light-client
title: How to Run a Light Client
sidebar_label: Run a Light Client
description: Learn how to run an Avail Light Client
keywords:
  - docs
  - avail
  - node
  - data availability
  - da
image: https://availproject.github.io/img/avail/AvailDocs.png
---
import useBaseUrl from '@docusaurus/useBaseUrl';

This guide outlines how to set up an Avail light client, covering both pre-compiled releases and source compilation.

:::note Before you start

**Ensure that you meet the [<ins>system requirements</ins>](/docs/operate/requirements.md).**
We recommend downloading the pre-compiled binary for speed and convenience.

<<<<<<< HEAD
=======
:::

>>>>>>> 7cd8e5ff
## Option 1: Run the Pre-Built Release

All you need to do is run:

```bash
./avail-light -c config.yaml
```

> Refer to the [configuration reference](https://github.com/availproject/avail-light#config-reference) for configuration options. See the "Using Avail" section for guides on embedding the light client.

<details>
<summary> Sample out </summary>

The client output should look like this:

```shell
2023-06-04T02:56:31.871284Z  INFO avail_light::telemetry: Metrics server on http://0.0.0.0:9520/metrics
2023-06-04T02:56:31.884271Z  INFO avail_light::http: RPC running on http://127.0.0.1:7000
2023-06-04T02:56:31.884386Z  INFO avail_light::network: Local peer id: PeerId("12D3KooWQ77VEayXfSPWcj6ucAGcjZRTL8ANmtjsuULoyToGSBoo"). Public key: Ed25519(PublicKey(compressed): d44de4113b372855a655f1675325379705aa7a273698194e8e6814dab7791a).
2023-06-04T02:56:31.884605Z  INFO Server::run{addr=127.0.0.1:7000}: warp::server: listening on http://127.0.0.1:7000
2023-06-04T02:56:31.892181Z  INFO avail_light::network::event_loop: Local node is listening on "/ip4/127.0.0.1/udp/37000/quic-v1"
2023-06-04T02:56:31.892487Z  INFO avail_light: Bootstraping the DHT with bootstrap nodes...
2023-06-04T02:56:31.892487Z  INFO avail_light::network::event_loop: Local node is listening on "/ip4/192.168.1.146/udp/37000/quic-v1"
2023-06-04T02:56:31.892540Z  INFO avail_light::network::event_loop: Local node is listening on "/ip4/127.0.0.1/tcp/37000"
2023-06-04T02:56:31.892745Z  INFO avail_light::network::event_loop: Local node is listening on "/ip4/192.168.1.146/tcp/37000"
2023-06-04T02:56:42.220179Z  INFO avail_light::rpc: Connection established to the node: wss://kate-beta.avail.tools:443/ws <v1.6.0-99b85257d6b/data-avail/9>
2023-06-04T02:56:42.444576Z  INFO avail_light::light_client: Starting light client...
2023-06-04T02:56:43.453935Z  INFO avail_light::subscriptions: Received finalized block header header.number=2074
2023-06-04T02:56:43.455236Z  INFO avail_light::light_client: Processing finalized block block_number=2074 block_delay=0
2023-06-04T02:56:43.456055Z  INFO avail_light::light_client: Random cells generated: 4 block_number=2074 cells_requested=4
2023-06-04T02:56:43.617885Z  INFO avail_light::light_client: Number of cells fetched from DHT: 0 block_number=2074 cells_from_dht=0
2023-06-04T02:56:43.820098Z  INFO avail_light::light_client: Number of cells fetched from RPC: 4 block_number=2074 cells_from_rpc=4
2023-06-04T02:56:43.889260Z  INFO avail_light::light_client: Completed 4 verification rounds in 	433.968ms block_number=2074
2023-06-04T02:56:43.889395Z  INFO avail_light::light_client: Confidence factor: 93.75 block_number=2074 confidence=93.75
2023-06-04T02:56:43.889495Z  INFO avail_light::light_client: Partition cells received. Time elapsed: 	0ns block_number=2074 partition_retrieve_time_elapsed=0.0 partition_cells_fetched=4
2023-06-04T02:56:44.050133Z  INFO avail_light::light_client: DHT PUT operation success rate: inf block_number=2074
2023-06-04T02:56:44.050211Z  INFO avail_light::light_client: 4 cells inserted into DHT. Time elapsed: 	160.697ms block_number=2074 partition_dht_insert_time_elapsed=0.160697
```
</details>

## Option 2: Build From Source

To compile the client source code, run:

```bash
cd avail-light
cargo run
```

The client creates a default `config.yaml` file, initially unconnected to any network.

Once the build is complete, run:

```bash
./avail-light -c config.yaml
```

## Monitor Your Node

You can monitor the status of your node on the [<ins>Avail Telemetry</ins>](http://telemetry.avail.tools/) website.<|MERGE_RESOLUTION|>--- conflicted
+++ resolved
@@ -20,11 +20,8 @@
 **Ensure that you meet the [<ins>system requirements</ins>](/docs/operate/requirements.md).**
 We recommend downloading the pre-compiled binary for speed and convenience.
 
-<<<<<<< HEAD
-=======
 :::
 
->>>>>>> 7cd8e5ff
 ## Option 1: Run the Pre-Built Release
 
 All you need to do is run:
