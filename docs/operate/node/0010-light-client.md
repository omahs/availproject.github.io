--- conflicted
+++ resolved
@@ -33,15 +33,9 @@
 
 You can find the latest release binary in the `avail-light` repository.
 
-<<<<<<< HEAD
-| Repository                                                            | Latest Release                                                                       |
-| --------------------------------------------------------------------- | ------------------------------------------------------------------------------------ |
-| [<ins>avail-light</ins>](https://github.com/availproject/avail-light) | [<ins>v1.7.3</ins>](https://github.com/availproject/avail-light/releases/tag/v1.7.3) |
-=======
 | Repository                                                            | Latest Release                                                                               |
 | --------------------------------------------------------------------- | -------------------------------------------------------------------------------------------- |
 | [<ins>avail-light</ins>](https://github.com/availproject/avail-light) | [<ins>v1.7.3-rc3</ins>](https://github.com/availproject/avail-light/releases/tag/v1.7.3-rc3) |
->>>>>>> 8578b981
 
 ## Run the Avail light client on an existing network
 
