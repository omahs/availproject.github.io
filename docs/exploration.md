--- conflicted
+++ resolved
@@ -2,23 +2,13 @@
 id: explorations
 title: Avail Uncharted
 sidebar_label: Data Availability Explorations
-<<<<<<< HEAD
 description: "Exploring Uncharted Horizons in Modular Blockchains."
-=======
-slug: /exploration-team
-description:  "An overview of the explorations and projects by Avail Uncharted."
-
->>>>>>> d3183100
 ---
 
 ## Overview
 
-<<<<<<< HEAD
 Avail Uncharted is a core initiative within the Avail ecosystem dedicated to exploring uncharted territories in modular blockchain technology. 
 Driven by the core Avail team, the mission is twofold: to nurture innovative projects and to cultivate a close-knit collaboration with the community.
-=======
-This page gives an overview of ***Avail Uncharted***. It shows the exploration within the Avail ecosystem. The mission is to encourage exciting initiatives and collaboration.  The aim is to gain deeper insights into the needs of builders within our ecosystem and push beyond the horizons of what is possible.
->>>>>>> d3183100
 
 ## Active Projects
 
@@ -29,4 +19,4 @@
 | Madara Starknet DA Interface           | A unified DA interface allowing Madara Starknet Sequencer to publish data onto a preferred DA Layer like Avail for reliable and secure data availability. | [<ins>madara-da-interface</ins>](https://github.com/keep-starknet-strange/madara/pull/1021)                              |
 | DA layer for zkEVM-based Validium      | A production-ready Validium based on the Polygon zkEVM stack, with Avail as the data availability layer, aimed at scalable and secure data availability. | - [<ins>validium-node</ins>](https://github.com/QEDK/validium-node) <br/> - [<ins>validium-contracts</ins>](https://github.com/QEDK/validium-contracts) |
 | Avail and Optimism Stack Adapter       | An adapter facilitating Avail DA's integration with Optimism's rollup SDK op-stack.                                  | [<ins>avail-op-stack-adapter</ins>](https://github.com/availproject/avail-op-stack-adapter)                              |
-| Rollkit Data Availability Adapter      | A data availability adapter designed for Rollkit's modular rollup framework.                                        | [<ins>rollkit-da-adapter</ins>](https://github.com/rollkit/rollkit/pull/1168)                                            |
+| Rollkit Data Availability Adapter      | A data availability adapter designed for Rollkit's modular rollup framework.                                        | [<ins>rollkit-da-adapter</ins>](https://github.com/rollkit/rollkit/pull/1168)                                            |